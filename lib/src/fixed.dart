import 'dart:math';

import 'package:decimal/decimal.dart';

import 'fixed_decoder.dart';
import 'fixed_encoder.dart';

/// Represents a fixed scale decimal no.
/// The value is stored using the minor units
/// e.g.
/// If a Fixed no. has a scale of 2 then
/// 1 is stored as 100.
class Fixed implements Comparable<Fixed> {
<<<<<<< HEAD
  // The value
  late final Decimal value;

  late final BigInt minorUnits = (value * Decimal.ten.pow(scale)).toBigInt();
=======
  static const int maxInt = 0x7fffffffffffffff; // 64-bit
  static const int minInt = 0xffffffffffffffff; // 64-bit

  // We store the value using the minor units
  // So if a number has a scale of 2 then
  // 1 would be stored as 100.
  late final BigInt minorUnits;
>>>>>>> 04e1292e

  /// The scale to which we store the amount
  /// A scale of 2 means we store the value to
  /// two decimal places.
  final int scale;

  static late final Fixed zero = Fixed.from(0);
  static late final Fixed one = Fixed.from(1);
  static late final Fixed two = Fixed.from(2);

  /// Parses [amount] for a decimal value
  /// using [pattern] to interpret the string.
  ///
  /// The [scale] expects the number of decimal
  /// places to be retained.
  /// If [scale] < 0 then a FixedException will be thrown.
<<<<<<< HEAD
  static Fixed parse(
=======
  ///
  /// If the [pattern] is invalid or the [amount] isn't valid then
  /// a [FixedParseException] is thrown.
  Fixed.parse(
>>>>>>> 04e1292e
    String amount, {
    String pattern = '#.#',
    int scale = 2,
    bool invertSeparator = false,
  }) {
    _checkScale(scale);
    final decoder = FixedDecoder(
      pattern: pattern,
      groupSeparator: invertSeparator ? '.' : ',',
      decimalSeparator: invertSeparator ? ',' : '.',
      scale: scale,
    );
    return Fixed.fromDecimal(decoder.decode(amount), scale: scale);
  }

  /// Works the same as [parse] but returns a null
  /// if the [amount] cannot be parsed.
  static Fixed? tryParse(
    String amount, {
    String pattern = '#.#',
    int scale = 2,
    bool invertSeparator = false,
  }) {
    try {
      return Fixed.parse(amount,
          pattern: pattern, scale: scale, invertSeparator: invertSeparator);
    } on FixedParseException catch (e) {
      return null;
    }
  }

  /// Fixed a new fixed value from an existing one
  /// adjusting the scale.
  Fixed(Fixed fixed, {this.scale = 2}) {
    _checkScale(scale);
    value =
        _rescale(fixed.value, existingScale: fixed.scale, targetScale: scale);
  }

  Decimal _rescale(
    Decimal value, {
    required int existingScale,
    required int targetScale,
  }) {
    if (existingScale <= targetScale) {
      // no precision lost
      return value;
    }
    if (value.hasFinitePrecision && value.scale <= targetScale) {
      // no precision lost
      return value;
    }
    var coef = Decimal.ten.pow(targetScale);
    return (value * coef).truncate() / coef;
  }

  /// Creates a Fixed scale value from decimal
  /// or integer value and stores the value with
  /// a the given [scale].
  /// ```dart
  /// final value = Fixed.from(1.2345, scale: 2);
  /// print(value) -> 1.23
  Fixed.from(num amount, {this.scale = 2}) {
    _checkScale(scale);

    final decoder = FixedDecoder(
      scale: scale,
      pattern: '#.#',
      groupSeparator: ',',
      decimalSeparator: '.',
    );

    value = decoder.decode(amount.toStringAsFixed(scale));
  }

  /// Creates Fixed scale decimal from [minorUnits].
  ///
  /// e.g.
  /// ```dart
  /// final fixed = Fixed.fromMinorUnits(100, scale: 2)
  /// print(fixed) : 1.00
  /// ```
  Fixed.fromMinorUnits(int minorUnits, {this.scale = 2}) {
    _checkScale(scale);
    value = Decimal.fromInt(minorUnits) / Decimal.ten.pow(scale);
  }
  // Fixed.fromParts(int integerPart, int decimalPart, {this.scale = 2}) {
  //   _checkScale();
  //   minorUnits = integerPart * pow(10, scale) + (decimalPart * );
  // }

  /// Creates a fixed scale decimal from [minorUnits]
  Fixed.fromBigInt(BigInt minorUnits, {this.scale = 2}) {
    _checkScale(scale);
    value = Decimal.fromBigInt(minorUnits) / Decimal.ten.pow(scale);
  }

  /// Creates a fixed scale decimal from [minorUnits]
  Fixed.fromDecimal(Decimal value, {this.scale = 2}) {
    _checkScale(scale);
    this.value =
        _rescale(value, existingScale: value.scale, targetScale: scale);
  }

  static void _checkScale(int scale) {
    if (scale < 0) {
      throw FixedException('A negative scale of $scale was passed. '
          'The scale must be >= 0.');
    }
  }

  //String toString() => FixedPresionEncoder

  BigInt get scaleFactor => BigInt.from(10).pow(scale);

  /// The component of the number before the decimal point
  BigInt get integerPart => value.toBigInt();

  Fixed get abs => isNegative ? -this : this;

  /// The component of the number after the decimal point.
<<<<<<< HEAD
  BigInt get decimalPart => (minorUnits - integerPart * scaleFactor).abs();
=======
  /// The returned value will always be a +ve no.
  /// The [integerPart] will contain the sign.
  BigInt get decimalPart =>
      minorUnits.abs() % scaleFactor * BigInt.from(minorUnits.sign);

  /// Returns the sign of this [Fixed] amount.
  /// Returns 0 for zero, -1 for values less than zero and +1 for values greater than zero.
  int get sign => minorUnits.sign;
>>>>>>> 04e1292e

  /// returns true of the value of this [MinorUnit] is zero.
  bool get isZero => value == Decimal.zero;

  /// returns true of the value of this [MinorUnit] is negative.
  bool get isNegative => value < Decimal.zero;

  /// returns true of the value of this [MinorUnit] is positive.
  bool get isPositive => value > Decimal.zero;

  /// Two [Fixed] instances are the same if they have
  /// the same minorUnits and the same scale.
  @override
  int compareTo(Fixed other) {
    if (value == other.value) {
      return scale.compareTo(other.scale);
    } else {
      return value.compareTo(other.value);
    }
  }

  @override
  int get hashCode => value.hashCode + scale.hashCode;

  /// Two Fixed values are considered equal if they have
  /// the same numeric amount.
  /// We convert the minorUnits to the same scale in
  /// order to do the comparision.
  @override
  bool operator ==(covariant Fixed other) => value == other.value;

  /// less than operator
  bool operator <(Fixed other) => value < other.value;

  /// less than or equal operator
  bool operator <=(Fixed other) => value <= other.value;

  /// greater than operator
  bool operator >(Fixed other) => value > other.value;

  /// greater than or equal operator
  bool operator >=(Fixed other) => value >= other.value;

  /// Arithmetic

  /// add operator
  /// The resulting [scale] is the larger scale of the two operands.
  Fixed operator +(Fixed other) =>
      Fixed.fromDecimal(value + other.value, scale: max(scale, other.scale));

  /// unary minus operator.
  Fixed operator -() => Fixed.fromDecimal(-value, scale: scale);

  /// subtract operator
  Fixed operator -(Fixed other) =>
      Fixed.fromDecimal(value - other.value, scale: max(scale, other.scale));

  /// multiplication operator.
  /// The scale in the result is the sum or the scale of the two
  /// operands.
  Fixed operator *(Fixed other) =>
      Fixed.fromDecimal(value * other.value, scale: scale + other.scale);

  /// Division operator.
  Fixed operator /(Fixed other) =>
      Fixed.fromDecimal(value / other.value, scale: max(scale, other.scale));

  /// Truncating division operator.
  /// TODO: either this or / is not implemented correctly
  Fixed operator ~/(Fixed divisor) {
    final operands = _Operands(this, divisor);
    var result = (operands.scaledLhs * 1 ~/ operands.scaledRhs).toInt();
    return Fixed.from(result, scale: operands.maxScale);
  }

  /// Division operator.
  Fixed operator %(Fixed divisor) {
    final operands = _Operands(this, divisor);
    var result = (operands.scaledLhs * 1 % operands.scaledRhs).toInt();
    return Fixed.from(result, scale: operands.maxScale);
  }

  Fixed remainder(Fixed divisor) {
    return this - (this ~/ divisor) * divisor;
  }

  Fixed pow(int exponent) {
    return Fixed.fromBigInt(minorUnits.pow(exponent), scale: scale);
  }

  int toInt() {
    final intP = integerPart;

    // bit length excludes sign
    if (intP.bitLength + 1 == 64) {
      if (intP.sign == 1) {
        return maxInt;
      } else {
        return minInt;
      }
    }
    return intP.toInt();
  }

  Fixed multiply(num multiplier) {
    if (multiplier is int) {
      return Fixed.fromDecimal(value * Decimal.fromInt(multiplier),
          scale: scale);
    }

    if (multiplier is double) {
      const floatingDecimalFactor = 1e14;
      final decimalFactor = BigInt.from(100000000000000); // 1e14
      final roundingFactor = BigInt.from(50000000000000); // 5 * 1e14

      final product = minorUnits *
          BigInt.from((multiplier.abs() * floatingDecimalFactor).round());

      var result = product ~/ decimalFactor;
      if (product.remainder(decimalFactor) >= roundingFactor) {
        result += BigInt.one;
      }
      if (multiplier.isNegative) {
        result *= -BigInt.one;
      }

      return Fixed.fromBigInt(result);
    }
    throw UnsupportedError(
        'Unsupported type of multiplier: "${multiplier.runtimeType}", '
        '(int or double are expected)');
  }

  Fixed divide(num divisor) {
    return this * Fixed.from(1.0 / divisor.toDouble());
  }

  ///  Allocation
  List<Fixed> allocationAccordingTo(List<int> ratios) {
    if (ratios.isEmpty) {
      throw ArgumentError.value(ratios, 'ratios',
          'List of ratios must not be empty, cannot allocate to nothing.');
    }

    return _doAllocationAccordingTo(ratios.map((ratio) {
      if (ratio < 0) {
        throw ArgumentError.value(
            ratios, 'ratios', 'Ratio must not be negative.');
      }

      return BigInt.from(ratio);
    }).toList());
  }

  List<Fixed> _doAllocationAccordingTo(List<BigInt> ratios) {
    final totalVolume = ratios.reduce((a, b) => a + b);

    if (totalVolume == BigInt.zero) {
      throw ArgumentError('Sum of ratios must be greater than zero, '
          'cannot allocate to nothing.');
    }

    final absoluteValue = minorUnits.abs();
    var remainder = absoluteValue;

    final shares = ratios.map((ratio) {
      final share = absoluteValue * ratio ~/ totalVolume;
      remainder -= share;

      return share;
    }).toList();

    for (var i = 0; remainder > BigInt.zero && i < shares.length; ++i) {
      if (ratios[i] > BigInt.zero) {
        shares[i] += BigInt.one;
        remainder -= BigInt.one;
      }
    }

    return shares
        .map((share) => Fixed.fromBigInt(minorUnits.isNegative ? -share : share,
            scale: scale))
        .toList();
  }

  ///
  /// Type Conversion **********************************************************
  ///

<<<<<<< HEAD
  Decimal toDecimal() => value;

=======
>>>>>>> 04e1292e
  @override
  String toString() {
    final String pattern;
    if (scale == 0) {
      pattern = '#';
    } else {
      pattern = '#.${'#' * scale}';
    }
    final encoder =
        FixedEncoder(pattern, decimalSeparator: '.', groupSeparator: ',');

    return encoder.encode(this);
  }

  ///
  /// Formats a [Fixed] value into a String according to the
  /// passed [pattern].
  ///
  /// If [invertSeparators] is true then the role of the '.' and ',' are
  /// reversed. By default the '.' is used as the decimal separator
  /// whilst the ',' is used as the grouping separator.
  ///
  /// 0 A single digit
  /// # A single digit, omitted if the value is zero
  /// . or , Decimal separator dependant on [invertSeparators]
  /// - Minus sign
  /// , or . Grouping separator dependant on [invertSeparators]
  /// space Space character.
  ///
  String format(String pattern, {bool invertSeparators = false}) {
    if (!invertSeparators) {
      return FixedEncoder(pattern, decimalSeparator: '.', groupSeparator: ',')
          .encode(this);
    } else {
      return FixedEncoder(pattern, decimalSeparator: ',', groupSeparator: '.')
          .encode(this);
    }
  }
}

class FixedException implements Exception {
  FixedException(this.message);

  String message;

  @override
  String toString() => message;
}<|MERGE_RESOLUTION|>--- conflicted
+++ resolved
@@ -11,20 +11,15 @@
 /// If a Fixed no. has a scale of 2 then
 /// 1 is stored as 100.
 class Fixed implements Comparable<Fixed> {
-<<<<<<< HEAD
+  static const int maxInt = 0x7fffffffffffffff; // 64-bit
+  static const int minInt = 0xffffffffffffffff; // 64-bit
+
   // The value
   late final Decimal value;
-
+  
+  // If a number has a scale of 2 then
+  // 1 would be returned as 100.
   late final BigInt minorUnits = (value * Decimal.ten.pow(scale)).toBigInt();
-=======
-  static const int maxInt = 0x7fffffffffffffff; // 64-bit
-  static const int minInt = 0xffffffffffffffff; // 64-bit
-
-  // We store the value using the minor units
-  // So if a number has a scale of 2 then
-  // 1 would be stored as 100.
-  late final BigInt minorUnits;
->>>>>>> 04e1292e
 
   /// The scale to which we store the amount
   /// A scale of 2 means we store the value to
@@ -35,20 +30,15 @@
   static late final Fixed one = Fixed.from(1);
   static late final Fixed two = Fixed.from(2);
 
-  /// Parses [amount] for a decimal value
+  /// Parses [amount] as a decimal value
   /// using [pattern] to interpret the string.
   ///
-  /// The [scale] expects the number of decimal
+  /// The [scale] controls the number of decimal
   /// places to be retained.
   /// If [scale] < 0 then a FixedException will be thrown.
-<<<<<<< HEAD
-  static Fixed parse(
-=======
-  ///
   /// If the [pattern] is invalid or the [amount] isn't valid then
   /// a [FixedParseException] is thrown.
-  Fixed.parse(
->>>>>>> 04e1292e
+  static Fixed parse(
     String amount, {
     String pattern = '#.#',
     int scale = 2,
@@ -170,18 +160,13 @@
   Fixed get abs => isNegative ? -this : this;
 
   /// The component of the number after the decimal point.
-<<<<<<< HEAD
-  BigInt get decimalPart => (minorUnits - integerPart * scaleFactor).abs();
-=======
   /// The returned value will always be a +ve no.
   /// The [integerPart] will contain the sign.
-  BigInt get decimalPart =>
-      minorUnits.abs() % scaleFactor * BigInt.from(minorUnits.sign);
-
+  BigInt get decimalPart => (minorUnits - integerPart * scaleFactor).abs();
+  
   /// Returns the sign of this [Fixed] amount.
   /// Returns 0 for zero, -1 for values less than zero and +1 for values greater than zero.
-  int get sign => minorUnits.sign;
->>>>>>> 04e1292e
+  int get sign => value.sign;
 
   /// returns true of the value of this [MinorUnit] is zero.
   bool get isZero => value == Decimal.zero;
@@ -371,11 +356,8 @@
   /// Type Conversion **********************************************************
   ///
 
-<<<<<<< HEAD
   Decimal toDecimal() => value;
 
-=======
->>>>>>> 04e1292e
   @override
   String toString() {
     final String pattern;
